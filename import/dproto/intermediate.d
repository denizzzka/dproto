/*******************************************************************************
 * Intermediate structures used for generating class strings
 *
 * These are only used internally, so are not being exported
 *
 * Authors: Matthew Soucy, msoucy@csh.rit.edu
 * Date: Oct 5, 2013
 * Version: 0.0.2
 */
module dproto.intermediate;

import dproto.serialize;

import std.algorithm;
import std.conv;
import std.string;
import std.format;

package:

struct Options {
	string[string] raw;
	alias raw this;
	const void toString(scope void delegate(const(char)[]) sink, FormatSpec!char fmt)
	{
		if(!raw.length) return;
		sink.formattedWrite(" [%-(%s = %s%|, %)]", raw);
	}
}

struct MessageType {
	this(string name) {
		this.name = name;
	}
	string name;
	Options options;
	Field[] fields;
	EnumType[] enumTypes;
	MessageType[] messageTypes;

	const void toString(scope void delegate(const(char)[]) sink, FormatSpec!char fmt)
	{
		if(fmt.spec == 'p') {
			sink.formattedWrite("message %s { ", name);
			foreach(opt, val; options) {
				sink.formattedWrite("option %s = %s; ", opt, val);
			}
		} else {
			sink.formattedWrite("static struct %s {\n", name);
		}
		foreach(et; enumTypes) et.toString(sink, fmt);
		foreach(mt; messageTypes) mt.toString(sink, fmt);
		foreach(field; fields) field.toString(sink, fmt);
		if(fmt.spec != 'p') {
			// Serialize function
<<<<<<< HEAD
			sink("ubyte[] serialize() const");
			sink("{ auto a = appender!(ubyte[]); serializeTo(a); return a.data; }\n");
			sink("void serializeTo(R)(ref R r) const\n");
=======
			sink("ubyte[] serialize() ");
			sink("{ auto __a = appender!(ubyte[]); serializeTo(__a); return __a.data; }\n");
			sink("void serializeTo(R)(ref R __r)\n");
>>>>>>> c3df28f1
			sink("if(isOutputRange!(R, ubyte)) { ");
			foreach(f; fields) {
				sink.formattedWrite("%s.serializeTo(__r);\n", f.name);
			}
			sink("}\n");
			// Deserialize function
			sink("void deserialize(R)(auto ref R __data)\n");
			sink("if(isInputRange!R && is(ElementType!R : const ubyte)) {");
			foreach(f; fields.filter!(a=>a.requirement==Field.Requirement.REQUIRED)) {
				sink.formattedWrite("bool %s_isset = false;\n", f.name);
			}
			sink("while(!__data.empty) { ");
			sink("auto __msgdata = __data.readVarint();\n");
			sink("switch(__msgdata.msgNum()) { ");
			foreach(f; fields) { f.getCase(sink); }
			/// @todo: Safely ignore unrecognized messages
			sink("default: defaultDecode(__msgdata, __data); break;");
			// Close the while and switch
			sink("} } ");
			// Check the required flags
			foreach(f; fields.filter!(a=>a.requirement==Field.Requirement.REQUIRED)) {
				sink.formattedWrite(`enforce(%s_isset, `, f.name);
				sink.formattedWrite(`new DProtoException(`);
				sink.formattedWrite(`"Did not receive expected input \"%s\""));`, f.name);
				sink("\n");
			}
			sink("}\nthis(R)(auto ref R __data)\n");
			sink("if(isInputRange!R && is(ElementType!R : const ubyte))");
			sink("{ deserialize(__data); }\n");
		}
		sink("}\n");
	}

	const void writeFuncs(string prefix, scope void delegate(const(char)[]) sink)
	{
		auto fullname = prefix ~ name ~ ".";
		foreach(e; enumTypes) e.writeFuncs(fullname, sink);
		foreach(m; messageTypes) m.writeFuncs(fullname, sink);
	}

	string toProto() @property const { return "%p".format(this); }
	string toD() @property const { return "%s".format(this); }
}

struct EnumType {
	this(string name) {
		this.name = name.idup;
	}
	string name;
	Options options;
	int[string] values;

	const void toString(scope void delegate(const(char)[]) sink, FormatSpec!char fmt)
	{
		sink.formattedWrite("enum %s {\n", name);
		string suffix = ", ";
		if(fmt.spec == 'p') {
			foreach(opt, val; options) {
				sink.formattedWrite("option %s = %s; ", opt, val);
			}
			suffix = "; ";
		}
		foreach(key, val; values) {
			sink.formattedWrite("%s = %s%s", key, val, suffix);
		}
		sink("}\n");
	}

	const void writeFuncs(string prefix, scope void delegate(const(char)[]) sink)
	{
		auto fullname = prefix ~ name;
		sink(fullname);
		sink(" readProto(string T, R)(ref R src)\n");
		sink.formattedWrite(`if(T == "%s" && `, fullname);
		sink(`(isInputRange!R && is(ElementType!R : const ubyte)))`);
		sink.formattedWrite("{ return src.readVarint().to!(%s)(); }\n", fullname);
	}

	string toProto() @property const { return "%p".format(this); }
	string toD() @property const { return "%s".format(this); }
}

struct Option {
	this(string name, string value) {
		this.name = name.idup;
		this.value = value.idup;
	}
	string name;
	string value;
}

struct Extension {
	ulong minVal = 0;
	ulong maxVal = ulong.max;
}

struct ProtoPackage {
	this(string fileName) {
		this.fileName = fileName.idup;
	}
	string fileName;
	string packageName;
	string[] dependencies;
	EnumType[] enumTypes;
	MessageType[] messageTypes;
	Options options;

	const void toString(scope void delegate(const(char)[]) sink, FormatSpec!char fmt)
	{
		if(fmt.spec == 'p') {
			if(packageName) {
				sink.formattedWrite("package %s; ", packageName);
			}
			foreach(dep; dependencies) {
                               sink.formattedWrite(`import "%s"; `, dep);
			}
		} else {
			foreach(dep;dependencies) {
				sink.formattedWrite(`mixin ProtocolBuffer!"%s";`, dep);
			}
		}
		foreach(e; enumTypes) e.toString(sink, fmt);
		foreach(m; messageTypes) m.toString(sink, fmt);
		if(fmt.spec == 'p') {
			foreach(opt, val; options) {
				sink.formattedWrite("option %s = %s; ", opt, val);
			}
		} else {
			foreach(e; enumTypes) e.writeFuncs("", sink);
			foreach(m; messageTypes) m.writeFuncs("", sink);
		}
	}

	string toProto() @property const { return "%p".format(this); }
	string toD() @property const { return "%s".format(this); }
}

struct Field {
	enum Requirement {
		OPTIONAL,
		REPEATED,
		REQUIRED
	}
	this(Requirement labelEnum, string type, string name, uint tag, Options options) {
		this.requirement = labelEnum;
		this.type = type;
		this.name = name;
		this.id = tag;
		this.options = options;
	}
	Requirement requirement;
	string type;
	string name;
	uint id;
	Options options;

	const void toString(scope void delegate(const(char)[]) sink, FormatSpec!char fmt)
	{
		switch(fmt.spec) {
			case 'p':
				sink.formattedWrite("%s %s %s = %s%p; ",
						requirement.to!string.toLower(),
						type, name, id, options);
				break;
			default:
				getDeclaration(sink);
				break;
		}
	}

	string toProto() @property const { return "%p".format(this); }
	void getDeclaration(scope void delegate(const(char)[]) sink) const {
		sink(requirement.to!string.capitalize());
		sink.formattedWrite(`Buffer!(%s, "%s", `, id, type);
		if(IsBuiltinType(type)) {
			sink.formattedWrite(`BuffType!"%s"`, type);
		} else {
			sink(type);
		}
		sink(", ");
		sink(options.get("deprecated", "false"));
		if(requirement == Requirement.OPTIONAL) {
			sink(", ");
			if(auto dV = "default" in options) {
				if(!IsBuiltinType(type)) {
					sink.formattedWrite("%s.", type);
				}
				sink(*dV);
			} else {
				if(IsBuiltinType(type)) {
					sink.formattedWrite(`(BuffType!"%s")`, type);
				} else {
					sink.formattedWrite("%s", type);
				}
				sink(".init");
			}
		} else if(requirement == Requirement.REPEATED) {
			sink(", ");
			sink(options.get("packed", "false"));
		}
		sink.formattedWrite(") %s;\n", name);
	}
	void getCase(scope void delegate(const(char)[]) sink) const {
		sink.formattedWrite("case %s:\n", id);
		sink.formattedWrite("%s.deserialize(__msgdata, __data);\n", name);
		if(requirement == Requirement.REQUIRED) {
			sink.formattedWrite("%s_isset = true;\n", name);
		}
		sink("break;\n");
	}
}<|MERGE_RESOLUTION|>--- conflicted
+++ resolved
@@ -53,15 +53,9 @@
 		foreach(field; fields) field.toString(sink, fmt);
 		if(fmt.spec != 'p') {
 			// Serialize function
-<<<<<<< HEAD
 			sink("ubyte[] serialize() const");
-			sink("{ auto a = appender!(ubyte[]); serializeTo(a); return a.data; }\n");
-			sink("void serializeTo(R)(ref R r) const\n");
-=======
-			sink("ubyte[] serialize() ");
 			sink("{ auto __a = appender!(ubyte[]); serializeTo(__a); return __a.data; }\n");
-			sink("void serializeTo(R)(ref R __r)\n");
->>>>>>> c3df28f1
+			sink("void serializeTo(R)(ref R __r) const\n");
 			sink("if(isOutputRange!(R, ubyte)) { ");
 			foreach(f; fields) {
 				sink.formattedWrite("%s.serializeTo(__r);\n", f.name);
