--- conflicted
+++ resolved
@@ -56,10 +56,6 @@
 		foreach(et; enumTypes) et.toString(sink, fmt);
 		foreach(mt; messageTypes) mt.toString(sink, fmt);
 		foreach(field; fields) field.toString(sink, fmt);
-<<<<<<< HEAD
-		if(fmt.spec != 'p') {
-			sink(`mixin dproto.attributes.ProtoAccessors;`);
-=======
 
 		// Methods for serialization and deserialization.
 		if(!fmt.flDash && fmt.spec != 'p') {
@@ -71,7 +67,7 @@
 			bool firstVal = true;
 			foreach(f; fields) {
 				if(firstVal == true) {
-					firstVal = false;	
+					firstVal = false;
 				} else {
 					sink(` "," ~ `);
 				}
@@ -80,42 +76,10 @@
 			}
 			sink(` "}";`);
 			sink("}\n");
-
-			// Serialize function
-			sink("ubyte[] serialize() ");
-			sink("{ auto __a = appender!(ubyte[]); serializeTo(__a); return __a.data; }\n");
-			sink("void serializeTo(R)(ref R __r)\n");
-			sink("if(isOutputRange!(R, ubyte)) { ");
-			foreach(f; fields) {
-				sink.formattedWrite("%s.serializeTo(__r);\n", f.name);
-			}
-			sink("}\n");
-			// Deserialize function
-			sink("void deserialize(R)(auto ref R __data)\n");
-			sink("if(isInputRange!R && is(ElementType!R : const ubyte)) {");
-			foreach(f; fields.filter!(a=>a.requirement==Field.Requirement.REQUIRED)) {
-				sink.formattedWrite("bool %s_isset = false;\n", f.name);
-			}
-			sink("while(!__data.empty) { ");
-			sink("auto __msgdata = __data.readVarint();\n");
-			sink("switch(__msgdata.msgNum()) { ");
-			foreach(f; fields) { f.getCase(sink); }
-			/// @todo: Safely ignore unrecognized messages
-			sink("default: defaultDecode(__msgdata, __data); break;");
-			// Close the while and switch
-			sink("} } ");
-
-			// Check the required flags (Deprecated in Protobuf 3)
-			foreach(f; fields.filter!(a=>a.requirement==Field.Requirement.REQUIRED)) {
-				sink.formattedWrite(`enforce(%s_isset, `, f.name);
-				sink.formattedWrite(`new DProtoException(`);
-				sink.formattedWrite(`"Did not receive expected input \"%s\""));`, f.name);
-				sink("\n");
-			}
-			sink("}\nthis(R)(auto ref R __data)\n");
-			sink("if(isInputRange!R && is(ElementType!R : const ubyte))");
-			sink("{ deserialize(__data); }\n");
->>>>>>> 4b36931d
+		}
+
+		if(fmt.spec != 'p') {
+			sink(`mixin dproto.attributes.ProtoAccessors;`);
 		}
 		sink("}\n");
 	}
