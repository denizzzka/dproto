language: d
d:
  - dmd
  - dmd-2.067.0
  - dmd-2.066.1
  - gdc
  - gdc-4.9.0
<<<<<<< HEAD
  - ldc
  - ldc-0.14.0
=======
  - ldc-0.14.0

before_install:
  - dub fetch doveralls

script:
  - dub test --coverage

after_success:
  - dub run doveralls
>>>>>>> 4b36931d
<|MERGE_RESOLUTION|>--- conflicted
+++ resolved
@@ -5,10 +5,7 @@
   - dmd-2.066.1
   - gdc
   - gdc-4.9.0
-<<<<<<< HEAD
   - ldc
-  - ldc-0.14.0
-=======
   - ldc-0.14.0
 
 before_install:
@@ -18,5 +15,4 @@
   - dub test --coverage
 
 after_success:
-  - dub run doveralls
->>>>>>> 4b36931d
+  - dub run doveralls